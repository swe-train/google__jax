# Copyright 2019 Google LLC
#
# Licensed under the Apache License, Version 2.0 (the "License");
# you may not use this file except in compliance with the License.
# You may obtain a copy of the License at
#
#     https://www.apache.org/licenses/LICENSE-2.0
#
# Unless required by applicable law or agreed to in writing, software
# distributed under the License is distributed on an "AS IS" BASIS,
# WITHOUT WARRANTIES OR CONDITIONS OF ANY KIND, either express or implied.
# See the License for the specific language governing permissions and
# limitations under the License.
"""
Control flow primitives.
"""

from __future__ import absolute_import
from __future__ import division
from __future__ import print_function

import itertools
import operator
import threading

import numpy as onp
import six

from jax import api
from jax import core
from jax.lax import lax
from jax import linear_util as lu
from jax.abstract_arrays import ShapedArray, raise_to_shaped
from jax.api_util import flatten_fun_nokwargs
from jax.interpreters import batching
from jax.interpreters import partial_eval as pe
from jax.interpreters import xla
from jax.interpreters import ad
from jax.lib import xla_bridge as xb
from jax.lib import xla_client
from jax.util import (partial, unzip2, safe_map, safe_zip, split_list,
                      split_dict, cache)
from jax.tree_util import (tree_flatten, tree_unflatten, treedef_is_leaf,
                           treedef_children)
from jax import ad_util

_map = safe_map
zip = safe_zip
_reduce = six.moves.reduce


@cache()
def _initial_style_jaxpr(fun, in_tree, in_avals):
  in_pvals = [pe.PartialVal((aval, core.unit)) for aval in in_avals]
  fun, out_tree = flatten_fun_nokwargs(lu.wrap_init(fun), in_tree)
  jaxpr, out_pvals, consts = pe.trace_to_jaxpr(fun, in_pvals, instantiate=True)
  out_avals, _ = unzip2(out_pvals)
  const_avals = tuple(raise_to_shaped(core.get_aval(c)) for c in consts)
  typed_jaxpr = core.TypedJaxpr(pe.closure_convert_jaxpr(jaxpr),
                                (), const_avals + in_avals, out_avals)
  return typed_jaxpr, consts, out_tree()

def _abstractify(x):
  return raise_to_shaped(core.get_aval(x))

def typecheck(aval, x):
  aval = raise_to_shaped(aval)
  try:
    return aval == core.lattice_join(aval, core.get_aval(x))
  except TypeError:
    return False

def typematch(aval1, aval2):
  return raise_to_shaped(aval1) == raise_to_shaped(aval2)

class FixedPointError(Exception): pass


### fori_loop and while_loop

def fori_loop(lower, upper, body_fun, init_val):
  """Loop from ``lower`` to ``upper`` by reduction to ``while_loop``.

  The type signature in brief is

  .. code-block:: haskell

    fori_loop :: Int -> Int -> ((int, a) -> a) -> a -> a

  The semantics of ``fori_loop`` are given by this Python implementation::

    def fori_loop(lower, upper, body_fun, init_val):
      val = init_val
      for i in range(lower, upper):
        val = body_fun(i, val)
      return val

  Unlike that Python version, ``fori_loop`` is implemented in terms of a call to
  ``while_loop``. See the docstring for ``while_loop`` for more information.

  Args:
    lower: an integer representing the loop index lower bound (inclusive)
    upper: an integer representing the loop index upper bound (exclusive)
    body_fun: function of type ``(int, a) -> a``.
    init_val: initial loop carry value of type ``a``.

  Returns:
    Loop value from the final iteration, of type ``a``.
  """
  def while_cond_fun(loop_carry):
    i, _ = loop_carry
    return lax.lt(i, upper)

  def while_body_fun(loop_carry):
    i, x = loop_carry
    return lax.add(i, lax._const(i, 1)), body_fun(i, x)

  _, result = while_loop(while_cond_fun, while_body_fun, (lower, init_val))
  return result


def while_loop(cond_fun, body_fun, init_val):
  """Call ``body_fun`` repeatedly in a loop while ``cond_fun`` is True.

  The type signature in brief is

  .. code-block:: haskell

    while_loop :: (a -> Bool) -> (a -> a) -> a -> a

  The semantics of ``while_loop`` are given by this Python implementation::

    def while_loop(cond_fun, body_fun, init_val):
      val = init_val
      while cond_fun(val):
        val = body_fun(val)
      return val

  Unlike that Python version, ``while_loop`` is a JAX primitive and is lowered
  to a single XLA While HLO. That makes it useful for reducing compilation times
  for jit-compiled functions, since native Python loop constructs in an ``@jit``
  function are unrolled, leading to large XLA computations.

  Another difference from using Python-native loop constructs is that
  ``while_loop`` is not reverse-mode differentiable because XLA computations
  require static bounds on memory requirements.

  Args:
    cond_fun: function of type ``a -> Bool``.
    body_fun: function of type ``a -> a``.
    init_val: value of type ``a``, a type that can be a scalar, array, or any
      pytree (nested Python tuple/list/dict) thereof, representing the initial
      loop carry value.

  Returns:
    The output from the final iteration of body_fun, of type ``a``.
  """
  init_vals, in_tree = tree_flatten((init_val,))
  init_avals = tuple(_map(_abstractify, init_vals))
  cond_jaxpr, cond_consts, cond_tree = _initial_style_jaxpr(cond_fun, in_tree, init_avals)
  body_jaxpr, body_consts, body_tree = _initial_style_jaxpr(body_fun, in_tree, init_avals)
  if not treedef_is_leaf(cond_tree):
    msg = "cond_fun must return a boolean scalar, but got pytree {}."
    raise TypeError(msg.format(cond_tree))
  if cond_jaxpr.out_avals != [ShapedArray((), onp.bool_)]:
    msg = "cond_fun must return a boolean scalar, but got output type(s) {}."
    raise TypeError(msg.format(coud_jaxpr.out_avals))
  if not treedef_children(in_tree) == [body_tree]:
    msg = "body_fun output pytree structure must match init_val, got {} and {}."
    raise TypeError(msg.format(body_tree, treedef_children(in_tree)[0]))
  outs = while_p.bind(*itertools.chain(cond_consts, body_consts, init_vals),
                      cond_nconsts=len(cond_consts), cond_jaxpr=cond_jaxpr,
                      body_nconsts=len(body_consts), body_jaxpr=body_jaxpr)
  return tree_unflatten(body_tree, outs)

def _while_loop_abstract_eval(*args, **kwargs):
  return kwargs["body_jaxpr"].out_avals

def _while_loop_translation_rule(c, axis_env, *args, **kwargs):
  cond_jaxpr, body_jaxpr, cond_nconsts, body_nconsts = split_dict(
      kwargs, ["cond_jaxpr", "body_jaxpr", "cond_nconsts", "body_nconsts"])
  cond_consts, body_consts, init_vals = split_list(args, [cond_nconsts, body_nconsts])
  batched = bool(cond_jaxpr.out_avals[0].shape)

  # Since jaxprs don't have tuples and have multiple return values, but we need
  # the HLO While loop to take a single tuple input and output a single boolean
  # (for the cond computation) or a single tuple output (for the body
  # computation), we build XLA computations that handle the tuple munging before
  # generating a Call into the computations formed from the jaxprs.

  init_carry = c.Tuple(*(cond_consts + body_consts + init_vals))

  cond_c = xb.make_computation_builder("cond_computation")
  cond_carry = cond_c.ParameterWithShape(c.GetShape(init_carry))
  cond_carry_elts = [cond_c.GetTupleElement(cond_carry, i) for i in range(len(args))]
  x, _, z = split_list(cond_carry_elts, [cond_nconsts, body_nconsts])
  cond_outs = cond_c.Call(
      xla.jaxpr_computation(cond_jaxpr.jaxpr, axis_env, cond_jaxpr.literals, (),
                            *_map(cond_c.GetShape, x + z)), x + z)
  pred = cond_c.GetTupleElement(cond_outs, 0)
  if batched:
    scalar = xla_client.Shape.array_shape(onp.dtype(onp.bool_), ())
    or_ = xla.primitive_computation(lax.or_p, scalar, scalar)
    pred = cond_c.Reduce(pred, cond_c.Constant(onp.array(False)), or_,
                         list(range(cond_jaxpr.out_avals[0].ndim)))

  body_c = xb.make_computation_builder("body_computation")
  body_carry = body_c.ParameterWithShape(c.GetShape(init_carry))
  body_carry_elts = [body_c.GetTupleElement(body_carry, i) for i in range(len(args))]
  x, y, z = split_list(body_carry_elts, [cond_nconsts, body_nconsts])
  body_out = body_c.Call(
      xla.jaxpr_computation(body_jaxpr.jaxpr, axis_env, body_jaxpr.literals, (),
                            *_map(body_c.GetShape, y + z)), y + z)
  new_z = [body_c.GetTupleElement(body_out, i) for i in range(len(init_vals))]
  if batched:
    body_cond_outs = body_c.Call(
        xla.jaxpr_computation(cond_jaxpr.jaxpr, axis_env, cond_jaxpr.literals, (),
                              *_map(body_c.GetShape, x + z)), x + z)
    body_pred = body_c.GetTupleElement(body_cond_outs, 0)
    new_z = _map(partial(_pred_bcast_select, body_c, body_pred), new_z, z)
    assert _map(body_c.GetShape, new_z) == _map(body_c.GetShape, z) # no broadcast
  new_carry = body_c.Tuple(*(x + y + new_z))

  ans = c.While(cond_c.Build(pred), body_c.Build(new_carry), init_carry)
  ans_elts = [c.GetTupleElement(ans, i) for i in range(len(args))]
  _,  _, z = split_list(ans_elts, [cond_nconsts, body_nconsts])
  return c.Tuple(*z)

def _pred_bcast_select(c, pred, x, y):
  pred_shape = c.GetShape(pred).dimensions()
  x_shape = c.GetShape(x).dimensions()
  y_shape = c.GetShape(y).dimensions()
  assert x_shape == y_shape
  assert pred_shape == x_shape[:len(pred_shape)] == y_shape[:len(pred_shape)]
  bcast_pred = c.BroadcastInDim(pred, x_shape, list(range(len(pred_shape))))
  return c.Select(bcast_pred, x, y)

def _while_loop_batching_rule(args, dims, cond_nconsts, cond_jaxpr,
                              body_nconsts, body_jaxpr):
  size, = {x.shape[d] for x, d in zip(args, dims) if d is not batching.not_mapped}
  orig_batched = [d is not batching.not_mapped for d in dims]
  cconst_bat, bconst_bat, init_bat = split_list(orig_batched, [cond_nconsts, body_nconsts])

  carry_bat = init_bat
  for _ in range(1000):
    batched = bconst_bat + carry_bat
    body_jaxpr_batched, carry_bat_out = batching.batch_jaxpr(
        body_jaxpr, size, batched, instantiate=carry_bat)
    cond_jaxpr_batched, (pred_bat,) = batching.batch_jaxpr(
        cond_jaxpr, size, cconst_bat + carry_bat, instantiate=False)
    carry_bat_out = _map(partial(operator.or_, pred_bat), carry_bat_out)
    if carry_bat_out == carry_bat:
      break
    else:
      carry_bat = carry_bat_out
  else:
<<<<<<< HEAD
    assert isinstance(cond_pv, core.AbstractValue)
    if (not isinstance(cond_pv, ShapedArray) or cond_pv.shape
        or cond_pv.dtype != onp.bool_):
      msg = "while_loop cond_fun must return a scalar boolean, got {}."
      raise TypeError(msg.format(cond_pv))

  if out_tree() != in_tree:
    raise TypeError("body_fun input and output must have identical structure")
  out_flat = while_p.bind(
      init_val_flat, core.pack(cond_consts), core.pack(body_consts),
      aval_out=carry_aval_out, cond_jaxpr=cond_jaxpr, body_jaxpr=body_jaxpr)
  return build_tree(out_tree(), out_flat)


def _while_loop_abstract_eval(init_val, cond_consts, body_consts, aval_out,
                              cond_jaxpr, body_jaxpr):
  return _maybe_tracer_tuple_to_abstract_tuple(aval_out)

def _while_loop_translation_rule(c, axis_env, init_val, cond_consts,
                                 body_consts, aval_out, cond_jaxpr, body_jaxpr, backend=None):
  loop_carry = c.Tuple(init_val, cond_consts, body_consts)
  shape = c.GetShape(loop_carry)

  loop_carry_var = pe.Var(0, "loop_carry")
  outvar = pe.Var(0, "loop_carry_out")
  cond_var = pe.Var(0, "cond_consts")
  body_var = pe.Var(0, "body_consts")

  assert len(cond_jaxpr.invars) == 1
  cond_jaxpr_converted = cond_jaxpr.copy()
  cond_jaxpr_converted.constvars = []
  cond_jaxpr_converted.invars = [loop_carry_var]
  cond_jaxpr_converted.eqns = (
      [_unpack_eqn(loop_carry_var, [cond_jaxpr.invars[0], cond_var, body_var]),
       _unpack_eqn(cond_var, cond_jaxpr.constvars)]
      + list(cond_jaxpr.eqns))

  assert len(body_jaxpr.invars) == 1
  body_jaxpr_converted = body_jaxpr.copy()
  body_jaxpr_converted.constvars = []
  body_jaxpr_converted.invars = [loop_carry_var]
  body_jaxpr_converted.outvar = outvar
  body_jaxpr_converted.eqns = (
      [_unpack_eqn(loop_carry_var, [body_jaxpr.invars[0], cond_var, body_var]),
       _unpack_eqn(body_var, body_jaxpr.constvars)]
      + list(body_jaxpr.eqns) +
      [_pack_eqn([body_jaxpr.outvar, cond_var, body_var], outvar)])

  cond_c = xla._jaxpr_computation(cond_jaxpr_converted, backend, axis_env, (), (), shape)
  body_c = xla._jaxpr_computation(body_jaxpr_converted, backend, axis_env, (), (), shape)
  full_ans = c.While(cond_c, body_c, loop_carry)
  return c.GetTupleElement(full_ans, 0)

def _while_loop_batching_rule(batched_args, batch_dims,
                              aval_out, cond_jaxpr, body_jaxpr):
  # See https://github.com/google/jax/issues/441 for a discussion.
  # To batch a while_loop, we need to do some masking, since the elements of the
  # batch may run for different numbers of iterations. We perform that masking
  # using lax.select, and keep the loop running so long as any of the batch
  # elements need by effectively using an np.any(...) in the cond_fun.
  # The basic strategy here is to lift `cond_jaxpr` and `body_jaxpr` back into
  # traceable Python functions using `core.eval_jaxpr`. Then we can batch them
  # using `batching.batch_transform` (the transform underlying `api.vmap`).
  # TODO(mattjj): Revise this using scan machinery (and fixed-point the loop
  # carry instead of lifting it all the way!)
  init_val, cond_consts, body_consts = batched_args
  init_val_bd, cond_consts_bd, body_consts_bd = batch_dims

  sizes = lax._reduce(set.union, _map(batching.dimsize, batch_dims, batched_args))
  size = sizes.pop()
  assert not sizes

  # TODO(mattjj): if cond_consts_bd is also None, we could keep cond_fun
  # unbatched and avoid the masking logic, but we ignore that optimization
  init_val = batching.bdim_at_front(init_val, init_val_bd, size,
                                    force_broadcast=True)
  init_val_bd = 0

  def batched_cond_fun(batched_loop_carry):
    @lu.wrap_init
    def lifted(loop_carry, cond_consts):
      return core.eval_jaxpr(cond_jaxpr, cond_consts, (), loop_carry)
    f = batching.batch_transform(lifted, size, (init_val_bd, cond_consts_bd), 0)
    preds = f.call_wrapped((batched_loop_carry, cond_consts))
    return lax.reduce(preds, onp.array(False), lax.bitwise_or, [0])

  def batched_body_fun(batched_loop_carry):
    @lu.wrap_init
    def lifted(loop_carry, cond_consts, body_consts):
      pred = core.eval_jaxpr(cond_jaxpr, cond_consts, (), loop_carry)
      new_loop_carry = core.eval_jaxpr(body_jaxpr, body_consts, (), loop_carry)
      return _jaxtupletree_select(pred, new_loop_carry, loop_carry)
    f = batching.batch_transform(
        lifted, size, (init_val_bd, cond_consts_bd, body_consts_bd), init_val_bd)
    return f.call_wrapped((batched_loop_carry, cond_consts, body_consts))

  return while_loop(batched_cond_fun, batched_body_fun, init_val), init_val_bd

def _jaxtupletree_select(pred, on_true, on_false):
  aval = core.get_aval(on_true)
  if type(aval) is core.AbstractTuple:
    return core.pack(_map(partial(_jaxtupletree_select, pred), on_true, on_false))
  elif isinstance(aval, UnshapedArray):
    return lax.select(pred, on_true, on_false)
  else:
    raise TypeError(aval)
=======
    raise FixedPointError
>>>>>>> 1e375daf

  consts, init = split_list(args, [cond_nconsts + body_nconsts])
  const_dims, init_dims = split_list(dims, [cond_nconsts + body_nconsts])
  new_consts = [batching.moveaxis(x, d, 0) if d is not batching.not_mapped and d != 0
                else x for x, d in zip(consts, const_dims)]
  new_init = [batching.broadcast(x, size, 0) if now_bat and not was_bat
              else batching.moveaxis(x, d, 0) if now_bat else x
              for x, d, was_bat, now_bat in zip(init, init_dims, init_bat, carry_bat)]

  outs = while_p.bind(*(new_consts + new_init),
                      cond_nconsts=cond_nconsts, cond_jaxpr=cond_jaxpr_batched,
                      body_nconsts=body_nconsts, body_jaxpr=body_jaxpr_batched)
  out_bdims = [0 if b else batching.not_mapped for b in carry_bat]
  return outs, out_bdims

while_p = lax.Primitive('while')
while_p.multiple_results = True
while_p.def_impl(partial(xla.apply_primitive, while_p))
while_p.def_abstract_eval(_while_loop_abstract_eval)
xla.initial_style_translations[while_p] = _while_loop_translation_rule
batching.primitive_batchers[while_p] = _while_loop_batching_rule


### cond

def cond(pred, true_operand, true_fun, false_operand, false_fun):
  true_ops, true_tree = tree_flatten((true_operand,))
  true_avals = tuple(_map(_abstractify, true_ops))
  true_jaxpr, true_consts, out_tree = _initial_style_jaxpr(true_fun, true_tree, true_avals)
  false_ops, false_tree = tree_flatten((false_operand,))
  false_avals = tuple(_map(_abstractify, false_ops))
  false_jaxpr, false_consts, out_tree2 = _initial_style_jaxpr(false_fun, false_tree, false_avals)
  if out_tree != out_tree2:
    msg = ("true_fun and false_fun outputs must have identical tree structure, "
           "got {} and {}.")
    raise TypeError(msg.format(out_tree, out_tree2))
  if not all(_map(typematch, true_jaxpr.out_avals, false_jaxpr.out_avals)):
    msg = ("true_fun and false_fun outputs must have identical types, "
           "got {} and {}.")
    raise TypeError(msg.format(true_jaxpr.out_avals, false_jaxpr.out_avals))
  out = cond_p.bind(
      *itertools.chain([pred], true_consts, true_ops, false_consts, false_ops),
      true_jaxpr=true_jaxpr, false_jaxpr=false_jaxpr,
      true_nconsts=len(true_consts), false_nconsts=len(false_consts))
  return tree_unflatten(out_tree, out)

def _cond_impl(pred, *args, **kwargs):
  true_jaxpr, false_jaxpr, true_nconsts, false_nconsts = split_dict(
      kwargs, ["true_jaxpr", "false_jaxpr", "true_nconsts", "false_nconsts"])
  true_consts, true_ops, false_consts, false_ops = split_list(
      args, [true_nconsts, len(true_jaxpr.in_avals), false_nconsts])

  if pred:
    return core.jaxpr_as_fun(true_jaxpr)(*(true_consts + true_ops))
  else:
    return core.jaxpr_as_fun(false_jaxpr)(*(false_consts + false_ops))

def _cond_abstract_eval(*args, **kwargs):
  return kwargs["true_jaxpr"].out_avals

<<<<<<< HEAD
def _cond_translation_rule(c, axis_env, pred, true_op, true_consts, false_op,
                           false_consts, aval_out, true_jaxpr, false_jaxpr, backend=None):
  def make_computation(jaxpr, operand):
    assert len(jaxpr.invars) == 1
    arg_var = pe.Var(0, "arg")
    consts_var = pe.Var(0, "consts")
    jaxpr_converted = jaxpr.copy()
    jaxpr_converted.constvars = []
    jaxpr_converted.invars = [arg_var]
    jaxpr_converted.eqns = (
        [_unpack_eqn(arg_var, [jaxpr.invars[0], consts_var]),
        _unpack_eqn(consts_var, jaxpr.constvars)]
        + list(jaxpr.eqns))
    return xla._jaxpr_computation(jaxpr_converted, backend, axis_env, (), (),
                                  c.GetShape(operand))
=======
def _cond_translation_rule(c, axis_env, pred, *args, **kwargs):
  true_jaxpr, false_jaxpr, true_nconsts, false_nconsts = split_dict(
      kwargs, ["true_jaxpr", "false_jaxpr", "true_nconsts", "false_nconsts"])
  true_nops = len(true_jaxpr.in_avals) - true_nconsts
  false_nops = len(false_jaxpr.in_avals) - false_nconsts
  true_consts, true_ops, false_consts, false_ops = split_list(
      args, [true_nconsts, true_nops, false_nconsts])
>>>>>>> 1e375daf

  def make_computation(name, jaxpr, op_shape):
    c = xb.make_computation_builder(name)
    op = c.ParameterWithShape(op_shape)
    ops = [c.GetTupleElement(op, i) for i in range(len(jaxpr.in_avals))]
    out = c.Call(xla.jaxpr_computation(jaxpr.jaxpr, axis_env, jaxpr.literals, (),
                                       *_map(c.GetShape, ops)), ops)
    return c.Build(out)

  true_op = c.Tuple(*(true_consts + true_ops))
  true_c = make_computation("true_comp", true_jaxpr, c.GetShape(true_op))

  false_op = c.Tuple(*(false_consts + false_ops))
  false_c = make_computation("false_comp", false_jaxpr, c.GetShape(false_op))

  return c.Conditional(pred, true_op, true_c, false_op, false_c)

cond_p = lax.Primitive('cond')
cond_p.multiple_results = True
cond_p.def_impl(_cond_impl)
cond_p.def_abstract_eval(_cond_abstract_eval)
xla.initial_style_translations[cond_p] = _cond_translation_rule


### scan

def scan(f, init, xs):
  """Scan a function over leading array axes while carrying along state.

  The type signature in brief is

  .. code-block:: haskell

    scan :: (c -> a -> (c, b)) -> c -> [a] -> (c, [b])

  where we use [t] here to denote the type t with an additional leading axis.
  That is, if t is an array type then [t] represents the type with an additional
  leading axis, and if t is a pytree (container) type with array leaves then [t]
  represents the type with the same pytree structure and corresponding leaves
  each with an additional leading axis.

  When both ``a`` and ``b`` are array types, the semantics of ``scan`` are given
  by this Python implementation::

    def scan(f, init, xs):
      carry = init
      ys = []
      for x in xs:
        carry, y = f(carry, x)
        ys.append(y)
      return carry, np.stack(ys)

  Unlike that Python version, both ``a`` and ``b`` may be arbitrary pytree
  types, and so multiple arrays can be scanned over at once and produce multiple
  output arrays.

  Also unlike that Python version, ``scan`` is a JAX primitive and is lowered to
  a single XLA While HLO. That makes it useful for reducing compilation times
  for jit-compiled functions, since native Python loop constructs in an ``@jit``
  function are unrolled, leading to large XLA computations.

  Args:
    f: a Python function to be scanned of type ``c -> a -> (c, b)``, meaning
      that ``f`` accepts two arguments where the first is a value of the loop
      carry and the second is a slice of ``xs`` along its leading axis, and that
      ``f`` returns a pair where the first element represents a new value for
      the loop carry and the second represents a slice of the output.
    init: an initial loop carry value of type ``c``, which can be a scalar,
      array, or any pytree (nested Python tuple/list/dict) thereof, representing
      the initial loop carry value.
    xs: the value of type ``[a]`` over which to scan along the leading axis,
      where ``[a]`` can be an array or any pytree (nested Python
      tuple/list/dict) thereof with consistent leading axis sizes.

  Returns:
    A pair of type ``(c, [b])`` where the first element represents the final
    loop carry value and the second element represents the stacked outputs of
    the second output of ``f`` when scanned over the leading axis of the inputs.
  """
  num_carry = len(tree_flatten(init)[0])
  in_flat, in_tree = tree_flatten((init, xs))
  init_flat, xs_flat = in_flat[:num_carry], in_flat[num_carry:]
  try:
    length, = {x.shape[0] for x in xs_flat}
  except AttributeError:
    msg = "scan got value with no leading axis to scan over: {}."
    raise ValueError(msg.format([x for x in xs_flat if not hasattr(x, 'shape')]))
  except ValueError:
    msg = "scan got values with different leading axis sizes: {}."
    raise ValueError(msg.format([x.shape[0] for x in xs_flat]))

  carry_avals = tuple(_map(_abstractify, init_flat))
  xs_avals = _map(_abstractify, xs_flat)
  x_avals = tuple(ShapedArray(aval.shape[1:], aval.dtype) for aval in xs_avals)
  jaxpr, consts, out_tree = _initial_style_jaxpr(f, in_tree, carry_avals + x_avals)
  carry_avals_out, y_avals = split_list(jaxpr.out_avals, [num_carry])
  if tuple(carry_avals_out) != carry_avals:
    msg = "scan carry output type must match carry input type, got {} and {}."
    raise TypeError(msg.format(tuple(carry_avals_out), carry_avals))
  out = scan_p.bind(*itertools.chain(consts, in_flat),
                    forward=True, length=length, jaxpr=jaxpr,
                    num_consts=len(consts), num_carry=num_carry,
                    linear=(False,) * (len(consts) + len(in_flat)))
  return tree_unflatten(out_tree, out)

def _scan_impl(*args, **kwargs):
  forward, length, num_consts, num_carry, jaxpr, linear = split_dict(
      kwargs, ["forward", "length", "num_consts", "num_carry", "jaxpr", "linear"])

  consts, init, xs = split_list(args, [num_consts, num_carry])
  _, _, x_avals = split_list(jaxpr.in_avals, [num_consts, num_carry])
  _, y_avals = split_list(jaxpr.out_avals, [num_carry])

  def body_fun(i, vals):
    i = i if forward else length - i - 1
    carry, ys = split_list(vals, [num_carry])
    x = _map(partial(_index_array, i), x_avals, xs)
    out_flat = core.jaxpr_as_fun(jaxpr)(*(consts + carry + x))
    carry_out, y_updates = split_list(out_flat, [num_carry])
    ys_out = _map(partial(_update_array, i), y_avals, ys, y_updates)
    return carry_out + ys_out

  ys_init = _map(partial(_empty_array, length), y_avals)
  return fori_loop(0, length, body_fun, init + ys_init)

def _index_array(i, aval, x):
  if aval is core.abstract_unit:
    return core.unit
  else:
    return lax.dynamic_index_in_dim(x, i, keepdims=False)

def _empty_array(sz, aval):
  if aval is core.abstract_unit:
    return core.unit
  else:
    return lax.full((sz,) + aval.shape, 0, aval.dtype)

def _update_array(i, aval, xs, x):
  if aval is core.abstract_unit:
    return core.unit
  else:
    return lax.dynamic_update_index_in_dim(xs, x, i, 0)

def _scan_jvp(primals, tangents, forward, length, jaxpr, num_consts, num_carry,
              linear):
  num_xs = len(jaxpr.in_avals) - num_carry - num_consts
  num_ys = len(jaxpr.out_avals) - num_carry
  nonzeros = [t is not ad_util.zero for t in tangents]
  const_nz, init_nz, xs_nz = split_list(nonzeros, [num_consts, num_carry])

  carry_nz = init_nz
  for _ in range(1000):
    nonzeros = const_nz + carry_nz + xs_nz
    jaxpr_jvp, nonzeros_out = ad.jvp_jaxpr(
        jaxpr, nonzeros, instantiate=carry_nz + [False] * num_ys)
    carry_nz_out, ys_nz = nonzeros_out[:num_carry], nonzeros_out[num_carry:]
    if carry_nz_out == carry_nz:
      break
    else:
      carry_nz = carry_nz_out
  else:
    raise FixedPointError
  tangents = [ad.instantiate_zeros(x, t) if t is ad_util.zero and nz else t
              for x, t, nz in zip(primals, tangents, nonzeros)]

  consts, init, xs = split_list(primals, [num_consts, num_carry])
  all_tangents = split_list(tangents, [num_consts, num_carry])
  consts_dot, init_dot, xs_dot = _map(_prune_zeros, all_tangents)

  jaxpr_jvp_rearranged = ad.rearrange_binders(
      jaxpr_jvp,
      [num_consts, num_carry, num_xs], [len(consts_dot), len(init_dot), len(xs_dot)],
      [num_carry, num_ys], [len(init_dot), sum(nonzeros_out) - len(init_dot)])

  consts_linear, init_linear, xs_linear = split_list(linear, [num_consts, num_carry])
  jaxpr_jvp_linear = (consts_linear + [True] * len(consts_dot)
                      + init_linear + [True] * len(init_dot)
                      + xs_linear + [True] * len(xs_dot))

  out_flat = scan_p.bind(
      *(consts + consts_dot + init + init_dot + xs + xs_dot),
      forward=forward, length=length, jaxpr=jaxpr_jvp_rearranged,
      num_consts=num_consts+len(consts_dot), num_carry=num_carry+len(init_dot),
      linear=jaxpr_jvp_linear)

  carry, carry_dot, ys, ys_dot = split_list(out_flat, [num_carry, len(init_dot), num_ys])
  primals_out = carry + ys
  tangents_out = iter(carry_dot + ys_dot)
  tangents_out = [next(tangents_out) if nz else ad_util.zero for nz in nonzeros_out]
  return primals_out, tangents_out

def _prune_zeros(ts):
  return [t for t in ts if t is not ad_util.zero]

def _scan_partial_eval(trace, *tracers, **kwargs):
  forward, length, num_consts, num_carry, jaxpr, linear = split_dict(
      kwargs, ["forward", "length", "num_consts", "num_carry", "jaxpr", "linear"])
  num_xs = len(jaxpr.in_avals) - num_carry - num_consts
  num_ys = len(jaxpr.out_avals) - num_carry

  unknowns = original_unknowns = [t.pval[0] is not None for t in tracers]
  const_uk, init_uk, xs_uk = split_list(unknowns, [num_consts, num_carry])

  carry_uk = init_uk
  for _ in range(1000):
    unknowns = const_uk + carry_uk + xs_uk
    jaxpr_1, jaxpr_2, out_uk = pe.partial_eval_jaxpr(
        jaxpr, unknowns, instantiate=carry_uk + [False] * num_ys)
    carry_uk_out, ys_uk = out_uk[:num_carry], out_uk[num_carry:]
    if carry_uk_out == carry_uk:
      break
    else:
      carry_uk = carry_uk_out
  else:
    raise FixedPointError

  in_consts = [core.unit if uk else t.pval[1] for uk, t in zip(unknowns, tracers)]
  new_tracers = [trace.instantiate_const(t) if uk else trace.new_instantiated_literal(core.unit)
                 for uk, t in zip(unknowns, tracers)]

  carry_avals, y_avals = split_list(jaxpr.out_avals, [num_carry])
  ys_avals = _map(partial(_promote_aval_rank, length), y_avals)
  out_avals = carry_avals + ys_avals
  out_pvs = [aval if uk else None for aval, uk in zip(out_avals, out_uk)]

  linear_1 = [lin or uk for uk, lin in zip(unknowns, linear)]
  out_flat = scan_p.bind(
      *in_consts, forward=forward, length=length, jaxpr=jaxpr_1,
      num_consts=num_consts, num_carry=num_carry, linear=linear_1)
  out_carry, ys, residuals = split_list(out_flat, [num_carry, num_ys])
  out_consts = out_carry + ys
  residual_tracers = _map(trace.new_instantiated_const, residuals)
  out_tracers = [pe.JaxprTracer(trace, pe.PartialVal((pv, const)), None)
                 for pv, const in zip(out_pvs, out_consts)]
  linear_2 = ([lin or not uk for uk, lin in zip(unknowns, linear)]
              + [False] * len(residual_tracers))
  eqn = pe.new_jaxpr_eqn(new_tracers + residual_tracers, out_tracers, scan_p,
                         (), dict(forward=forward, length=length, jaxpr=jaxpr_2,
                                  num_consts=num_consts, num_carry=num_carry,
                                  linear=linear_2))
  for t in out_tracers: t.recipe = eqn
  return out_tracers

def _promote_aval_rank(sz, aval):
  if aval is core.abstract_unit:
    return core.abstract_unit
  else:
    return ShapedArray((sz,) + aval.shape, aval.dtype)

def _scan_transpose(cts, *args, **kwargs):
  forward, length, num_consts, num_carry, jaxpr, linear = split_dict(
      kwargs, ["forward", "length", "num_consts", "num_carry", "jaxpr", "linear"])

  # we can only transpose scans for which the nonlinear values appear in xs
  consts_lin, init_lin, xs_lin = split_list(linear, [num_consts, num_carry])
  num_lin = sum(xs_lin)
  if not all(consts_lin) or not all(init_lin) or not all(xs_lin[:num_lin]):
    raise NotImplementedError

  consts, init, xs, res = split_list(args, [num_consts, num_carry, num_lin])
  assert not any(r is ad.undefined_primal for r in res)

  carry_avals, y_avals = split_list(jaxpr.out_avals, [num_carry])
  ys_avals = _map(partial(_promote_aval_rank, length), y_avals)
  ct_carry, ct_ys = split_list(cts, [num_carry])
  ct_carry = _map(ad.instantiate_zeros_aval, carry_avals, ct_carry)
  ct_ys = _map(ad.instantiate_zeros_aval, ys_avals, ct_ys)
  ct_consts = _map(ad_util.zeros_like_aval, jaxpr.in_avals[:num_consts])

  #       jaxpr :: [T d] -> [T c] -> [T a, res] -> ([T c], [T b])
  # jaxpr_trans :: [] -> [CT d, CT c] -> [CT b, res] -> ([CT d, CT c], [CT a])
  jaxpr_trans = _transpose_jaxpr(num_consts, len(res), jaxpr)
  linear_trans = ([True] * (len(ct_consts) + len(ct_carry) + len(ct_ys))
                  + [False] * len(res))

  outs = scan_p.bind(
      *(ct_consts + ct_carry + ct_ys + res), forward=not forward, length=length,
      jaxpr=jaxpr_trans, num_consts=0, num_carry=num_consts+num_carry,
      linear=linear_trans)
  ct_consts, ct_init, ct_xs = split_list(outs, [num_consts, num_carry])
  return ct_consts + ct_init + ct_xs + [None] * len(res)

# transpose_jaxpr :: ([c, a, res] -> b) -> ([CT c, CT b, res] -> [CT c, CT a]
def _transpose_jaxpr(num_c, num_res, jaxpr):
  num_a = len(jaxpr.in_avals) - num_c - num_res
  c_avals, a_avals, res_avals = split_list(jaxpr.in_avals, [num_c, num_a])
  num_b = len(jaxpr.out_avals)
  b_avals = list(jaxpr.out_avals)

  @lu.wrap_init
  def transposed(*cbar_bbar_res):
    c_bar, b_bar, res = split_list(cbar_bbar_res, [num_c, num_b])
    primals = [ad.undefined_primal] * (num_c + num_a) + res
    _, cbar_abar = ad.backward_pass(jaxpr.jaxpr, jaxpr.literals, (), primals,
                                    b_bar)
    new_c_bar, a_bar, _ = split_list(cbar_abar, [num_c, num_a])
    a_bar = _map(ad.instantiate_zeros_aval, a_avals, a_bar)
    c_bar = _map(ad.instantiate_zeros_aval, c_avals,
                _map(ad.add_tangents, c_bar, new_c_bar))
    return c_bar + a_bar
  return _make_typed_jaxpr(transposed, c_avals + b_avals + res_avals)

def _make_typed_jaxpr(traceable, in_avals):
  pvals = [pe.PartialVal((aval, core.unit)) for aval in in_avals]
  jaxpr, pvals_out, consts = pe.trace_to_jaxpr(traceable, pvals, instantiate=True)
  out_avals, _ = unzip2(pvals_out)
  return core.TypedJaxpr(jaxpr, consts, in_avals, out_avals)


def _scan_batching_rule(args, dims, forward, length, jaxpr, num_consts,
                        num_carry, linear):
  num_ys = len(jaxpr.out_avals) - num_carry
  size, = {x.shape[d] for x, d in zip(args, dims) if d is not batching.not_mapped}
  orig_batched = [d is not batching.not_mapped for d in dims]
  const_batched, init_batched, xs_batched = split_list(orig_batched, [num_consts, num_carry])

  carry_batched = init_batched
  for _ in range(1000):
    batched = const_batched + carry_batched + xs_batched
    jaxpr_batched, batched_out = batching.batch_jaxpr(
        jaxpr, size, batched, instantiate=carry_batched + [False] * num_ys)
    carry_batched_out, ys_batched = batched_out[:num_carry], batched_out[num_carry:]
    if carry_batched_out == carry_batched:
      break
    else:
      carry_batched = carry_batched_out
  else:
    raise FixedPointError

  consts, init, xs = split_list(args, [num_consts, num_carry])
  consts_bdims, init_bdims, xs_bdims = split_list(dims, [num_consts, num_carry])
  new_consts = [batching.moveaxis(x, d, 0) if d is not batching.not_mapped and d != 0
                else x for x, d in zip(consts, consts_bdims)]
  new_init = [batching.broadcast(x, size, 0) if now_batched and not was_batched
              else batching.moveaxis(x, d, 0) if now_batched else x
              for x, d, was_batched, now_batched in
              zip(init, init_bdims, init_batched, carry_batched)]
  new_xs = [batching.moveaxis(x, d, 1) if d is not batching.not_mapped and d != 1
            else x for x, d in zip(xs, xs_bdims)]
  new_args = new_consts + new_init + new_xs

  outs = scan_p.bind(*new_args, forward=forward, length=length, jaxpr=jaxpr_batched,
                     num_consts=num_consts, num_carry=num_carry, linear=linear)
  carry_bdims = [0 if b else batching.not_mapped for b in carry_batched]
  ys_bdims = [1 if b else batching.not_mapped for b in ys_batched]
  return outs, carry_bdims + ys_bdims

def scan_bind(*args, **kwargs):
  forward, length, num_consts, num_carry, jaxpr, linear = split_dict(
      kwargs, ["forward", "length", "num_consts", "num_carry", "jaxpr", "linear"])
  consts, init, xs = split_list(args, [num_consts, num_carry])
  assert len(linear) == len(args)

  # check that args match input types
  consts_avals, init_avals, x_avals = split_list(jaxpr.in_avals, [num_consts, num_carry])
  xs_avals = _map(partial(_promote_aval_rank, length), x_avals)
  assert all(_map(typecheck, consts_avals, consts))
  assert all(_map(typecheck, init_avals, init))
  assert all(_map(typecheck, xs_avals, xs))

  # check that output carry type matches input carry type
  carry_avals, _ = split_list(jaxpr.out_avals, [num_carry])
  assert all(_map(typematch, init_avals, carry_avals))

  # check that the data flow is sensible
  core.check_jaxpr(jaxpr.jaxpr)

  return core.Primitive.bind(scan_p, *args, forward=forward, length=length,
                             jaxpr=jaxpr, num_consts=num_consts,
                             num_carry=num_carry, linear=linear)

scan_p = core.Primitive("scan")
scan_p.multiple_results = True
scan_p.def_custom_bind(scan_bind)
scan_p.def_impl(_scan_impl)
ad.primitive_jvps[scan_p] = _scan_jvp
ad.primitive_transposes[scan_p] = _scan_transpose
pe.custom_partial_eval_rules[scan_p] = _scan_partial_eval
xla.initial_style_translations[scan_p] = xla.lower_fun(_scan_impl, initial_style=True)
batching.primitive_batchers[scan_p] = _scan_batching_rule


def map(f, xs):
  """Map a function over leading array axes.

  Like Python's builtin map, except inputs and outputs are in the form of
  stacked arrays. Consider using the ``jax.vmap`` transform instead, unless you
  need to apply a function element by element for reduced memory usage or
  heterogeneous computation with other control flow primitives.

  When ``xs`` is an array type, the semantics of ``map`` are given by this
  Python implementation::

    def map(f, xs):
      return np.stack([f(x) for x in xs])

  Like ``scan``, ``map`` is implemented in terms of JAX primitives so many of
  the same advantages over a Python loop apply: ``xs`` may be an arbitrary
  nested pytree type, and the mapped computation is compiled only once.

  Args:
    f: a Python function to apply element-wise over the first axis or axes of
      ``xs``.
    xs: values over which to map along the leading axis.

  Returns:
    Mapped values.
  """
  g = lambda _, x: ((), f(x))
  _, ys = scan(g, (), xs)
  return ys<|MERGE_RESOLUTION|>--- conflicted
+++ resolved
@@ -254,116 +254,7 @@
     else:
       carry_bat = carry_bat_out
   else:
-<<<<<<< HEAD
-    assert isinstance(cond_pv, core.AbstractValue)
-    if (not isinstance(cond_pv, ShapedArray) or cond_pv.shape
-        or cond_pv.dtype != onp.bool_):
-      msg = "while_loop cond_fun must return a scalar boolean, got {}."
-      raise TypeError(msg.format(cond_pv))
-
-  if out_tree() != in_tree:
-    raise TypeError("body_fun input and output must have identical structure")
-  out_flat = while_p.bind(
-      init_val_flat, core.pack(cond_consts), core.pack(body_consts),
-      aval_out=carry_aval_out, cond_jaxpr=cond_jaxpr, body_jaxpr=body_jaxpr)
-  return build_tree(out_tree(), out_flat)
-
-
-def _while_loop_abstract_eval(init_val, cond_consts, body_consts, aval_out,
-                              cond_jaxpr, body_jaxpr):
-  return _maybe_tracer_tuple_to_abstract_tuple(aval_out)
-
-def _while_loop_translation_rule(c, axis_env, init_val, cond_consts,
-                                 body_consts, aval_out, cond_jaxpr, body_jaxpr, backend=None):
-  loop_carry = c.Tuple(init_val, cond_consts, body_consts)
-  shape = c.GetShape(loop_carry)
-
-  loop_carry_var = pe.Var(0, "loop_carry")
-  outvar = pe.Var(0, "loop_carry_out")
-  cond_var = pe.Var(0, "cond_consts")
-  body_var = pe.Var(0, "body_consts")
-
-  assert len(cond_jaxpr.invars) == 1
-  cond_jaxpr_converted = cond_jaxpr.copy()
-  cond_jaxpr_converted.constvars = []
-  cond_jaxpr_converted.invars = [loop_carry_var]
-  cond_jaxpr_converted.eqns = (
-      [_unpack_eqn(loop_carry_var, [cond_jaxpr.invars[0], cond_var, body_var]),
-       _unpack_eqn(cond_var, cond_jaxpr.constvars)]
-      + list(cond_jaxpr.eqns))
-
-  assert len(body_jaxpr.invars) == 1
-  body_jaxpr_converted = body_jaxpr.copy()
-  body_jaxpr_converted.constvars = []
-  body_jaxpr_converted.invars = [loop_carry_var]
-  body_jaxpr_converted.outvar = outvar
-  body_jaxpr_converted.eqns = (
-      [_unpack_eqn(loop_carry_var, [body_jaxpr.invars[0], cond_var, body_var]),
-       _unpack_eqn(body_var, body_jaxpr.constvars)]
-      + list(body_jaxpr.eqns) +
-      [_pack_eqn([body_jaxpr.outvar, cond_var, body_var], outvar)])
-
-  cond_c = xla._jaxpr_computation(cond_jaxpr_converted, backend, axis_env, (), (), shape)
-  body_c = xla._jaxpr_computation(body_jaxpr_converted, backend, axis_env, (), (), shape)
-  full_ans = c.While(cond_c, body_c, loop_carry)
-  return c.GetTupleElement(full_ans, 0)
-
-def _while_loop_batching_rule(batched_args, batch_dims,
-                              aval_out, cond_jaxpr, body_jaxpr):
-  # See https://github.com/google/jax/issues/441 for a discussion.
-  # To batch a while_loop, we need to do some masking, since the elements of the
-  # batch may run for different numbers of iterations. We perform that masking
-  # using lax.select, and keep the loop running so long as any of the batch
-  # elements need by effectively using an np.any(...) in the cond_fun.
-  # The basic strategy here is to lift `cond_jaxpr` and `body_jaxpr` back into
-  # traceable Python functions using `core.eval_jaxpr`. Then we can batch them
-  # using `batching.batch_transform` (the transform underlying `api.vmap`).
-  # TODO(mattjj): Revise this using scan machinery (and fixed-point the loop
-  # carry instead of lifting it all the way!)
-  init_val, cond_consts, body_consts = batched_args
-  init_val_bd, cond_consts_bd, body_consts_bd = batch_dims
-
-  sizes = lax._reduce(set.union, _map(batching.dimsize, batch_dims, batched_args))
-  size = sizes.pop()
-  assert not sizes
-
-  # TODO(mattjj): if cond_consts_bd is also None, we could keep cond_fun
-  # unbatched and avoid the masking logic, but we ignore that optimization
-  init_val = batching.bdim_at_front(init_val, init_val_bd, size,
-                                    force_broadcast=True)
-  init_val_bd = 0
-
-  def batched_cond_fun(batched_loop_carry):
-    @lu.wrap_init
-    def lifted(loop_carry, cond_consts):
-      return core.eval_jaxpr(cond_jaxpr, cond_consts, (), loop_carry)
-    f = batching.batch_transform(lifted, size, (init_val_bd, cond_consts_bd), 0)
-    preds = f.call_wrapped((batched_loop_carry, cond_consts))
-    return lax.reduce(preds, onp.array(False), lax.bitwise_or, [0])
-
-  def batched_body_fun(batched_loop_carry):
-    @lu.wrap_init
-    def lifted(loop_carry, cond_consts, body_consts):
-      pred = core.eval_jaxpr(cond_jaxpr, cond_consts, (), loop_carry)
-      new_loop_carry = core.eval_jaxpr(body_jaxpr, body_consts, (), loop_carry)
-      return _jaxtupletree_select(pred, new_loop_carry, loop_carry)
-    f = batching.batch_transform(
-        lifted, size, (init_val_bd, cond_consts_bd, body_consts_bd), init_val_bd)
-    return f.call_wrapped((batched_loop_carry, cond_consts, body_consts))
-
-  return while_loop(batched_cond_fun, batched_body_fun, init_val), init_val_bd
-
-def _jaxtupletree_select(pred, on_true, on_false):
-  aval = core.get_aval(on_true)
-  if type(aval) is core.AbstractTuple:
-    return core.pack(_map(partial(_jaxtupletree_select, pred), on_true, on_false))
-  elif isinstance(aval, UnshapedArray):
-    return lax.select(pred, on_true, on_false)
-  else:
-    raise TypeError(aval)
-=======
     raise FixedPointError
->>>>>>> 1e375daf
 
   consts, init = split_list(args, [cond_nconsts + body_nconsts])
   const_dims, init_dims = split_list(dims, [cond_nconsts + body_nconsts])
@@ -424,23 +315,6 @@
 def _cond_abstract_eval(*args, **kwargs):
   return kwargs["true_jaxpr"].out_avals
 
-<<<<<<< HEAD
-def _cond_translation_rule(c, axis_env, pred, true_op, true_consts, false_op,
-                           false_consts, aval_out, true_jaxpr, false_jaxpr, backend=None):
-  def make_computation(jaxpr, operand):
-    assert len(jaxpr.invars) == 1
-    arg_var = pe.Var(0, "arg")
-    consts_var = pe.Var(0, "consts")
-    jaxpr_converted = jaxpr.copy()
-    jaxpr_converted.constvars = []
-    jaxpr_converted.invars = [arg_var]
-    jaxpr_converted.eqns = (
-        [_unpack_eqn(arg_var, [jaxpr.invars[0], consts_var]),
-        _unpack_eqn(consts_var, jaxpr.constvars)]
-        + list(jaxpr.eqns))
-    return xla._jaxpr_computation(jaxpr_converted, backend, axis_env, (), (),
-                                  c.GetShape(operand))
-=======
 def _cond_translation_rule(c, axis_env, pred, *args, **kwargs):
   true_jaxpr, false_jaxpr, true_nconsts, false_nconsts = split_dict(
       kwargs, ["true_jaxpr", "false_jaxpr", "true_nconsts", "false_nconsts"])
@@ -448,7 +322,6 @@
   false_nops = len(false_jaxpr.in_avals) - false_nconsts
   true_consts, true_ops, false_consts, false_ops = split_list(
       args, [true_nconsts, true_nops, false_nconsts])
->>>>>>> 1e375daf
 
   def make_computation(name, jaxpr, op_shape):
     c = xb.make_computation_builder(name)
